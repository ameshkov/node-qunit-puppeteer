{
    "name": "node-qunit-puppeteer",
<<<<<<< HEAD
    "version": "2.0.0",
=======
    "version": "1.1.1",
>>>>>>> 2456a521
    "description": "A simple node module for running qunit tests with headless Chromium",
    "repository": {
        "type": "git",
        "url": "https://github.com/ameshkov/node-qunit-puppeteer.git"
    },
    "bin": {
        "node-qunit-puppeteer": "cli.js"
    },
    "main": "index.js",
    "scripts": {
        "test": "node test/test-runner.js",
        "lint": "eslint index.js cli.js test/**/*.js",
        "lint:fix": "eslint index.js cli.js test/**/*.js --fix"
    },
    "dependencies": {
        "colors": "^1.4.0",
        "puppeteer": "^2.1.0"
    },
    "keywords": [
        "qunit",
        "chrome",
        "puppeteer",
        "headless",
        "testing"
    ],
    "author": "Andrey Meshkov",
    "license": "MIT",
    "bugs": {
        "url": "https://github.com/ameshkov/node-qunit-puppeteer/issues"
    },
    "homepage": "https://github.com/ameshkov/node-qunit-puppeteer",
    "devDependencies": {
        "eslint": "^6.6.0",
        "eslint-config-airbnb": "^18.0.1",
        "eslint-plugin-import": "^2.18.2",
        "eslint-plugin-jsx-a11y": "^6.2.3",
        "eslint-plugin-react": "^7.16.0",
        "eslint-plugin-react-hooks": "^1.7.0",
        "merge": ">=1.2.1",
        "qunit": "^2.9.3"
    }
}<|MERGE_RESOLUTION|>--- conflicted
+++ resolved
@@ -1,10 +1,6 @@
 {
     "name": "node-qunit-puppeteer",
-<<<<<<< HEAD
-    "version": "2.0.0",
-=======
-    "version": "1.1.1",
->>>>>>> 2456a521
+    "version": "2.0.1",
     "description": "A simple node module for running qunit tests with headless Chromium",
     "repository": {
         "type": "git",
